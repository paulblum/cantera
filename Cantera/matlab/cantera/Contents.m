% Cantera Toolbox.
% Version 1.0   17-April-2002
%
% Cantera is an open-source, object-oriented software package to aid
% the analysis and simulation of chemically-reacting flows. It
% consists of a computational kernel written largely in C++, along
% with interface libraries for several programming languages,
% including Fortran 90, Python, and MATLAB. More information about
% Cantera is available at http://www.cantera.org.
%
% This toolbox is the Cantera MATLAB interface.
%
% Cantera object construction.
%   Solution      - construct a Solution object.
%
% Constants.
%   oneatm      - One atmosphere.
%   gasconstant - Universal gas constant.
%
% Gas mixture models.
%   IdealGasMix - Ideal gas mixtures.
%   GRI30       - GRI-Mech 3.0.
%   air         - air.
%
% Zero-dimensional reactor models.
%   reactor     - A general, customizable reactor.
%   conhp       - An adiabatic, constant pressure reactor.
%   conuv       - An adiabatic, constant volume reactor.
%
% Utilities.
%   geterr      - Get Cantera error message.
%   adddir      - Add a directory to Cantera's search path
%   ctclear     - Clear all objects from memory.
%
<<<<<<< HEAD
%   Copyright 2002 California Institute of Technology
%   $Revision$  $Date$



=======
%   Copyright 2002 California Institute of Technology
>>>>>>> 8f5c6f4d
<|MERGE_RESOLUTION|>--- conflicted
+++ resolved
@@ -32,12 +32,4 @@
 %   adddir      - Add a directory to Cantera's search path
 %   ctclear     - Clear all objects from memory.
 %
-<<<<<<< HEAD
-%   Copyright 2002 California Institute of Technology
-%   $Revision$  $Date$
-
-
-
-=======
-%   Copyright 2002 California Institute of Technology
->>>>>>> 8f5c6f4d
+%   Copyright 2002 California Institute of Technology